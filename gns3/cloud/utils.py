from contextlib import contextmanager
import io
import json
from socket import error as socket_error
import logging
import os
import select
import tempfile
import time
import zipfile

from PyQt4.QtCore import QThread
from PyQt4.QtCore import pyqtSignal

from .exceptions import KeyPairExists
from .rackspace_ctrl import RackspaceCtrl, get_provider
from ..topology import Topology
from ..servers import Servers

log = logging.getLogger(__name__)


@contextmanager
def ssh_client(host, key_string):
    """
    Context manager wrapping a SSHClient instance: the client connects on
    enter and close the connection on exit
    """

    import paramiko
    class AllowAndForgetPolicy(paramiko.MissingHostKeyPolicy):
        """
        Custom policy for server host keys: we simply accept the key
        the server sent to us without storing it.
        """
        def missing_host_key(self, *args, **kwargs):
            """
            According to MissingHostKeyPolicy protocol, to accept
            the key, simply return.
            """
            return

    client = paramiko.SSHClient()
    try:
        f_key = io.StringIO(key_string)
        key = paramiko.RSAKey.from_private_key(f_key)
        client.set_missing_host_key_policy(AllowAndForgetPolicy())
        client.connect(hostname=host, username="root", pkey=key)
        yield client
    except socket_error as e:
        log.error("SSH connection error to {}: {}".format(host, e))
        yield None
    finally:
        client.close()


class ListInstancesThread(QThread):
    """
    Helper class to retrieve data from the provider in a separate thread,
    avoid freezing the gui
    """
    instancesReady = pyqtSignal(object)

    def __init__(self, parent, provider):
        super(QThread, self).__init__(parent)
        self._provider = provider

    def run(self):
        try:
            instances = self._provider.list_instances()
            log.debug('Instance list: {}'.format([(i.name, i.state) for i in instances]))
            self.instancesReady.emit(instances)
        except Exception as e:
            log.info('list_instances error: {}'.format(e))


class CreateInstanceThread(QThread):
    """
    Helper class to create instances in a separate thread
    """
    instanceCreated = pyqtSignal(object, object)

    def __init__(self, parent, provider, name, flavor_id, image_id):
        super(QThread, self).__init__(parent)
        self._provider = provider
        self._name = name
        self._flavor_id = flavor_id
        self._image_id = image_id

    def run(self):
        log.debug("Creating cloud keypair with name {}".format(self._name))
        try:
            k = self._provider.create_key_pair(self._name)
        except KeyPairExists:
            log.debug("Cloud keypair with name {} exists.  Recreating.".format(self._name))
            # delete keypairs if they already exist
            self._provider.delete_key_pair_by_name(self._name)
            k = self._provider.create_key_pair(self._name)

        log.debug("Creating cloud server with name {}".format(self._name))
        i = self._provider.create_instance(self._name, self._flavor_id, self._image_id, k)
        log.debug("Cloud server {} created".format(self._name))

        self.instanceCreated.emit(i, k)


class DeleteInstanceThread(QThread):
    """
    Helper class to remove an instance in a separate thread
    """
    instanceDeleted = pyqtSignal(object)

    def __init__(self, parent, provider, instance):
        super(QThread, self).__init__(parent)
        self._provider = provider
        self._instance = instance

    def run(self):
        if self._provider.delete_instance(self._instance):
            self.instanceDeleted.emit(self._instance)


class StartGNS3ServerThread(QThread):
    """
    Perform an SSH connection to the instances in a separate thread,
    outside the GUI event loop, and start GNS3 server
    """
    gns3server_started = pyqtSignal(str, str, str)

# This is for testing without pushing to github
#     commands = '''
# DEBIAN_FRONTEND=noninteractive dpkg --configure -a
# DEBIAN_FRONTEND=noninteractive dpkg --add-architecture i386
# DEBIAN_FRONTEND=noninteractive apt-get -y update
# DEBIAN_FRONTEND=noninteractive apt-get -o Dpkg::Options::="--force-confnew" --force-yes -fuy dist-upgrade
# DEBIAN_FRONTEND=noninteractive apt-get -y install git python3-setuptools python3-netifaces python3-pip python3-zmq dynamips qemu-system
# DEBIAN_FRONTEND=noninteractive apt-get -y install libc6:i386 libstdc++6:i386 libssl1.0.0:i386
# ln -s /lib/i386-linux-gnu/libcrypto.so.1.0.0 /lib/i386-linux-gnu/libcrypto.so.4
# mkdir -p /opt/gns3
# tar xzf /tmp/gns3-server.tgz -C /opt/gns3
# cd /opt/gns3/gns3-server; pip3 install -r dev-requirements.txt
# cd /opt/gns3/gns3-server; python3 ./setup.py install
# ln -sf /usr/bin/dynamips /usr/local/bin/dynamips
# wget 'https://github.com/GNS3/iouyap/releases/download/0.95/iouyap.tar.gz'
# python -c 'import struct; open("/etc/hostid", "w").write(struct.pack("i", 00000000))'
# hostname gns3-iouvm
# tar xzf iouyap.tar.gz -C /usr/local/bin
# killall python3 gns3server gns3dms
# '''

    commands = '''
DEBIAN_FRONTEND=noninteractive dpkg --configure -a
DEBIAN_FRONTEND=noninteractive dpkg --add-architecture i386
DEBIAN_FRONTEND=noninteractive apt-get -y update
DEBIAN_FRONTEND=noninteractive apt-get -o Dpkg::Options::="--force-confnew" --force-yes -fuy dist-upgrade
DEBIAN_FRONTEND=noninteractive apt-get -y install git python3-setuptools python3-netifaces python3-pip python3-zmq dynamips qemu-system
DEBIAN_FRONTEND=noninteractive apt-get -y install libc6:i386 libstdc++6:i386 libssl1.0.0:i386
ln -s /lib/i386-linux-gnu/libcrypto.so.1.0.0 /lib/i386-linux-gnu/libcrypto.so.4
mkdir -p /opt/gns3
cd /opt/gns3; git clone https://github.com/planctechnologies/gns3-server.git
cd /opt/gns3/gns3-server; git checkout dev; git pull
cd /opt/gns3/gns3-server; pip3 install -r dev-requirements.txt
cd /opt/gns3/gns3-server; python3 ./setup.py install
ln -sf /usr/bin/dynamips /usr/local/bin/dynamips
wget 'https://github.com/GNS3/iouyap/releases/download/0.95/iouyap.tar.gz'
tar xzf iouyap.tar.gz -C /usr/local/bin
python -c 'import struct; open("/etc/hostid", "w").write(struct.pack("i", 00000000))'
hostname gns3-iouvm # set hostname for iou
killall python3 gns3server gns3dms
'''

    def __init__(self, parent, host, private_key_string, server_id, username, api_key, region, dead_time):
        super(QThread, self).__init__(parent)
        self._host = host
        self._private_key_string = private_key_string
        self._server_id = server_id
        self._username = username
        self._api_key = api_key
        self._region = region
        self._dead_time = dead_time

    def exec_command(self, client, cmd, wait_time=-1):

        cmd += '; exit $?'

        stdout_data = b''
        stderr_data = b''

        log.debug('cmd: {}'.format(cmd))
        # Send the command (non-blocking)
        stdin, stdout, stderr = client.exec_command(cmd)

        # Wait for the command to terminate
        wait = int(wait_time)
        while not stdout.channel.exit_status_ready() and wait != 0:
            time.sleep(1)
            wait -= 1

        stdout_data = stdout.read()
        stderr_data = stderr.read()
        log.debug('exit status: {}'.format(stdout.channel.exit_status))
        log.debug('stdout: {}'.format(stdout_data.decode('utf-8')))
        log.debug('stderr: {}'.format(stderr_data.decode('utf-8')))
        return stdout_data, stderr_data


    def run(self):
        # We might be attempting a connection before the instance is fully booted, so retry
        # when the ssh connection fails.
        ssh_connected = False
        while not ssh_connected:
            with ssh_client(self._host, self._private_key_string) as client:
                if client is None:
                    time.sleep(1)
                    continue
                ssh_connected = True

                # This is for testing without pushing to github
                # os.system('rm -rf /tmp/gns3-server')
                # os.system('cp -a /Users/jseutter/projects/gns3-server /tmp/gns3-server')
                # os.system('cd /tmp; tar czf /tmp/gns3-server.tgz gns3-server')
                # sftp = client.open_sftp()
                # sftp.put('/tmp/gns3-server.tgz', '/tmp/gns3-server.tgz')
                # sftp.close()

                for cmd in [l for l in self.commands.splitlines() if l.strip()]:
                    self.exec_command(client, cmd)

                data = {
                    'instance_id': self._server_id,
                    'cloud_user_name': self._username,
                    'cloud_api_key': self._api_key,
                    'cloud_region': self._region,
                    'dead_time': self._dead_time,
                }
                # TODO: Properly escape the data portion of the command line
                start_cmd = '/usr/bin/python3 /opt/gns3/gns3-server/gns3server/start_server.py -d -v --ip={} --data="{}" 2>/tmp/gns3-stderr.log'.format(self._host, data)
                stdout, stderr = self.exec_command(client, start_cmd, wait_time=15)
                response = stdout.decode('utf-8')
                self.gns3server_started.emit(str(self._server_id), str(self._host), str(response))


class WSConnectThread(QThread):
    """
    Establish a websocket connection with the remote gns3server
    instance. Run outside the GUI event loop.
    """
    established = pyqtSignal(str)

    def __init__(self, parent, provider, server_id, host, port, ca_file,
                 auth_user, auth_password, ssh_pkey, instance_id):
        super(QThread, self).__init__(parent)
        self._provider = provider
        self._server_id = server_id
        self._host = host
        self._port = port
        self._ca_file = ca_file
        self._auth_user = auth_user
        self._auth_password = auth_password
        self._ssh_pkey = ssh_pkey
        self._instance_id = instance_id

    def run(self):
        """
        Establish a websocket connection to gns3server on the cloud instance.
        """

        log.debug('WSConnectThread.run() begin')
        servers = Servers.instance()
        server = servers.getCloudServer(self._host, self._port, self._ca_file,
                                        self._auth_user, self._auth_password, self._ssh_pkey,
                                        self._instance_id)
        log.debug('after getCloudServer call. {}'.format(server))
        self.established.emit(str(self._server_id))

        log.debug('WSConnectThread.run() end')
        # emit signal on success
        self.established.emit(self._server_id)


class UploadProjectThread(QThread):
    """
    Zip and Upload project to the cloud
    """

    # signals to update the progress dialog.
    error = pyqtSignal(str, bool)
    completed = pyqtSignal()
    update = pyqtSignal(int)

    def __init__(self, parent, cloud_settings, project_path, images_path):
        super(QThread, self).__init__(parent)
        self.cloud_settings = cloud_settings
        self.project_path = project_path
        self.images_path = images_path

    def run(self):
        try:
            log.info("Exporting project to cloud")
            self.update.emit(0)

            zipped_project_file = self.zip_project_dir()

            self.update.emit(10)  # update progress to 10%

            provider = get_provider(self.cloud_settings)
            provider.upload_file(zipped_project_file, 'projects/' + os.path.basename(zipped_project_file))

            self.update.emit(20)  # update progress to 20%

            topology = Topology.instance()
            images = set([node.settings()["image"] for node in topology.nodes() if 'image' in node.settings()])

            for i, image in enumerate(images):
                provider.upload_file(image, 'images/' + os.path.relpath(image, self.images_path))
                self.update.emit(20 + (float(i) / len(images) * 80))

            self.completed.emit()
        except Exception as e:
            log.exception("Error exporting project to cloud")
            self.error.emit("Error exporting project: {}".format(str(e)), True)

    def zip_project_dir(self):
        """
        Zips project files
        :return: path to zipped project file
        """
        project_name = os.path.basename(self.project_path)
        output_filename = os.path.join(tempfile.gettempdir(), project_name + ".zip")
        project_dir = os.path.dirname(self.project_path)
        relroot = os.path.abspath(os.path.join(project_dir, os.pardir))
        with zipfile.ZipFile(output_filename, "w", zipfile.ZIP_DEFLATED) as zip_file:
            for root, dirs, files in os.walk(project_dir):
                # add directory (needed for empty dirs)
                zip_file.write(root, os.path.relpath(root, relroot))
                for file in files:
                    filename = os.path.join(root, file)
                    if os.path.isfile(filename) and not self._should_exclude(filename):  # regular files only
                        arcname = os.path.join(os.path.relpath(root, relroot), file)
                        zip_file.write(filename, arcname)

        return output_filename

    def _should_exclude(self, filename):
        """
        Returns True if file should be excluded from zip of project files
        :param filename:
        :return: True if file should be excluded from zip, False otherwise
        """
        return filename.endswith('.ghost')

    def stop(self):
        self.quit()


class UploadFilesThread(QThread):
    """
<<<<<<< HEAD
    Uploads files to cloud files

    :param cloud_settings:
    :param files_to_upload: list of tuples of (file path, file name to save in cloud)
=======
    Upload multiple files to cloud files

    uploads - A list of 2-tuples of (local_src_path, remote_dst_path)
>>>>>>> f5ad3a6a
    """

    error = pyqtSignal(str, bool)
    completed = pyqtSignal()
    update = pyqtSignal(int)

<<<<<<< HEAD
    def __init__(self, cloud_settings, files_to_upload):
        super().__init__()
        self._cloud_settings = cloud_settings
        self._files_to_upload = files_to_upload

    def run(self):
        self.update.emit(0)

        try:
            for i, file_to_upload in enumerate(self._files_to_upload):
                provider = get_provider(self._cloud_settings)

                log.debug('Uploading image {} to cloud as {}'.format(file_to_upload[0], file_to_upload[1]))
                provider.upload_file(file_to_upload[0], file_to_upload[1])

                self.update.emit((i+1) * 100 / len(self._files_to_upload))
                log.debug('Uploading image completed')
        except Exception as e:
            log.exception("Error uploading images to cloud")
            self.error.emit("Error uploading images: {}".format(str(e)), True)

=======
    def __init__(self, parent, cloud_settings, uploads):
        super(QThread, self).__init__(parent)
        self._cloud_settings = cloud_settings
        self._uploads = uploads

    def run(self):
        for src, dst in self._uploads:
            log.debug('Upload from {} to {}'.format(src, dst))
            provider = get_provider(self._cloud_settings)
            provider.upload_file(src, dst)
            log.debug('Upload image completed')
>>>>>>> f5ad3a6a
        self.completed.emit()

    def stop(self):
        self.quit()


class DownloadProjectThread(QThread):
    """
    Downloads project from cloud storage
    """

    # signals to update the progress dialog.
    error = pyqtSignal(str, bool)
    completed = pyqtSignal()
    update = pyqtSignal(int)

    def __init__(self, parent, cloud_project_file_name, project_dest_path, images_dest_path, cloud_settings):
        super(QThread, self).__init__(parent)
        self.project_name = cloud_project_file_name
        self.project_dest_path = project_dest_path
        self.images_dest_path = images_dest_path
        self.cloud_settings = cloud_settings

    def run(self):
        try:
            self.update.emit(0)
            provider = get_provider(self.cloud_settings)
            zip_file = provider.download_file(self.project_name)
            zip_file = zipfile.ZipFile(zip_file, mode='r')
            zip_file.extractall(self.project_dest_path)
            zip_file.close()
            project_name = zip_file.namelist()[0].strip('/')

            self.update.emit(20)

            with open(os.path.join(self.project_dest_path, project_name, project_name + '.gns3'), 'r') as f:
                project_settings = json.loads(f.read())

                images = set()
                for node in project_settings["topology"].get("nodes", []):
                    if "properties" in node and "image" in node["properties"]:
                        images.add(node["properties"]["image"])

            image_names_in_cloud = provider.find_storage_image_names(images)

            for i, image in enumerate(images):
                dest_path = os.path.join(self.images_dest_path, *image_names_in_cloud[image].split('/')[1:])

                if not os.path.exists(os.path.dirname(dest_path)):
                    os.makedirs(os.path.dirname(dest_path))

                provider.download_file(image_names_in_cloud[image], dest_path)
                self.update.emit(20 + (float(i) / len(images) * 80))

            self.completed.emit()
        except Exception as e:
            log.exception("Error importing project from cloud")
            self.error.emit("Error importing project: {}".format(str(e)), True)

    def stop(self):
        self.quit()


class DeleteProjectThread(QThread):
    """
    Deletes project from cloud storage
    """

    # signals to update the progress dialog.
    error = pyqtSignal(str, bool)
    completed = pyqtSignal()
    update = pyqtSignal(int)

    def __init__(self, parent, project_file_name, cloud_settings):
        super(QThread, self).__init__(parent)
        self.project_file_name = project_file_name
        self.cloud_settings = cloud_settings

    def run(self):
        try:
            provider = get_provider(self.cloud_settings)
            provider.delete_file(self.project_file_name)
            self.completed.emit()
        except Exception as e:
            log.exception("Error deleting project")
            self.error.emit("Error deleting project: {}".format(str(e)), True)

    def stop(self):
        pass


def get_cloud_projects(cloud_settings):
    provider = get_provider(cloud_settings)
    return provider.list_projects()<|MERGE_RESOLUTION|>--- conflicted
+++ resolved
@@ -355,25 +355,18 @@
 
 class UploadFilesThread(QThread):
     """
-<<<<<<< HEAD
     Uploads files to cloud files
 
     :param cloud_settings:
     :param files_to_upload: list of tuples of (file path, file name to save in cloud)
-=======
-    Upload multiple files to cloud files
-
-    uploads - A list of 2-tuples of (local_src_path, remote_dst_path)
->>>>>>> f5ad3a6a
     """
 
     error = pyqtSignal(str, bool)
     completed = pyqtSignal()
     update = pyqtSignal(int)
 
-<<<<<<< HEAD
-    def __init__(self, cloud_settings, files_to_upload):
-        super().__init__()
+    def __init__(self, parent, cloud_settings, files_to_upload):
+        super(QThread, self).__init__(parent)
         self._cloud_settings = cloud_settings
         self._files_to_upload = files_to_upload
 
@@ -393,19 +386,6 @@
             log.exception("Error uploading images to cloud")
             self.error.emit("Error uploading images: {}".format(str(e)), True)
 
-=======
-    def __init__(self, parent, cloud_settings, uploads):
-        super(QThread, self).__init__(parent)
-        self._cloud_settings = cloud_settings
-        self._uploads = uploads
-
-    def run(self):
-        for src, dst in self._uploads:
-            log.debug('Upload from {} to {}'.format(src, dst))
-            provider = get_provider(self._cloud_settings)
-            provider.upload_file(src, dst)
-            log.debug('Upload image completed')
->>>>>>> f5ad3a6a
         self.completed.emit()
 
     def stop(self):
