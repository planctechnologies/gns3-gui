--- conflicted
+++ resolved
@@ -1610,7 +1610,17 @@
         progress_dialog.show()
         progress_dialog.exec_()
 
-<<<<<<< HEAD
+    def _importProjectActionSlot(self):
+        dialog = ImportCloudProjectDialog(
+            self,
+            self._settings['projects_path'],
+            self._settings['images_path'],
+            self._cloud_settings
+        )
+
+        dialog.show()
+        dialog.exec_()
+
     def _saveCloudInstances(self):
         """
         Save the list of cloud instances to the config file
@@ -1653,15 +1663,3 @@
                 log.debug('{}={}'.format(name, settings.value(name, "")))
                 info[name] = settings.value(name, "")
             topology.addInstance(**info)
-=======
-    def _importProjectActionSlot(self):
-        dialog = ImportCloudProjectDialog(
-            self,
-            self._settings['projects_path'],
-            self._settings['images_path'],
-            self._cloud_settings
-        )
-
-        dialog.show()
-        dialog.exec_()
->>>>>>> e2be6bd0
