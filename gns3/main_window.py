--- conflicted
+++ resolved
@@ -1584,51 +1584,7 @@
         )
 
         dialog.show()
-<<<<<<< HEAD
         dialog.exec_()
-
-    def _saveCloudInstances(self):
-        """
-        Save the list of cloud instances to the config file
-        """
-        log.debug('Saving cloud instances')
-        # save the settings
-        settings = QtCore.QSettings()
-        settings.beginGroup("CloudInstances")
-        settings.remove("")
-
-        # save the cloud instances
-        topology = Topology.instance()
-        instances = topology.instances()
-        settings.beginWriteArray("cloud_instance", len(instances))
-        index = 0
-        for instance in instances:
-            settings.setArrayIndex(index)
-            for name in instance.fields():
-                log.debug('{}={}'.format(name, getattr(instance, name)))
-                settings.setValue(name, getattr(instance, name))
-            index += 1
-        settings.endArray()
-        settings.endGroup()
-
-    def _loadCloudInstances(self):
-        """
-        Load instance info from the config file to the topology
-        """
-        log.debug('Loading cloud instances')
-        settings = QtCore.QSettings()
-        settings.beginGroup("CloudInstances")
-        topology = Topology.instance()
-
-        # Load the instances
-        size = settings.beginReadArray("cloud_instance")
-        for index in range(0, size):
-            settings.setArrayIndex(index)
-            info = {}
-            for name in TopologyInstance.fields():
-                log.debug('{}={}'.format(name, settings.value(name, "")))
-                info[name] = settings.value(name, "")
-            topology.addInstance(**info)
 
     def _moveLocalProjectToCloudActionSlot(self):
         topology = Topology.instance()
@@ -1655,6 +1611,3 @@
     def _moveCloudProjectToLocalActionSlot(self):
         #TODO implement moving cloud project to local
         print("move cloud project to local")
-=======
-        dialog.exec_()
->>>>>>> 9f3d831d
