# -*- coding: utf-8 -*-
#
# Copyright (C) 2014 GNS3 Technologies Inc.
#
# This program is free software: you can redistribute it and/or modify
# it under the terms of the GNU General Public License as published by
# the Free Software Foundation, either version 3 of the License, or
# (at your option) any later version.
#
# This program is distributed in the hope that it will be useful,
# but WITHOUT ANY WARRANTY; without even the implied warranty of
# MERCHANTABILITY or FITNESS FOR A PARTICULAR PURPOSE.  See the
# GNU General Public License for more details.
#
# You should have received a copy of the GNU General Public License
# along with this program.  If not, see <http://www.gnu.org/licenses/>.

from gns3.modules.builtin import Builtin
from gns3.modules.dynamips import Dynamips
from gns3.modules.iou import IOU
from gns3.modules.vpcs import VPCS

<<<<<<< HEAD
MODULES = [Builtin, Dynamips, IOU]
=======
MODULES = [Dynamips, IOU, VPCS]
>>>>>>> 52adc5b1
<|MERGE_RESOLUTION|>--- conflicted
+++ resolved
@@ -20,8 +20,4 @@
 from gns3.modules.iou import IOU
 from gns3.modules.vpcs import VPCS
 
-<<<<<<< HEAD
-MODULES = [Builtin, Dynamips, IOU]
-=======
-MODULES = [Dynamips, IOU, VPCS]
->>>>>>> 52adc5b1
+MODULES = [Builtin, Dynamips, IOU, VPCS]