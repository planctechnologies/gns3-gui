--- conflicted
+++ resolved
@@ -187,11 +187,7 @@
                 dst = "images/qemu/{}".format(filename)
                 uploads.append((src, dst))
 
-<<<<<<< HEAD
-            upload_thread = UploadFilesThread(MainWindow.instance().cloudSettings(), uploads)
-=======
             upload_thread = UploadFilesThread(self, MainWindow.instance().cloudSettings(), uploads)
->>>>>>> f5ad3a6a
             upload_thread.completed.connect(self._imageUploadComplete)
             upload_thread.start()
         except Exception as e:
