--- conflicted
+++ resolved
@@ -25,11 +25,7 @@
 from io import StringIO, BytesIO
 
 from libcloud.compute.base import Node, NodeSize, KeyPair
-<<<<<<< HEAD
-from libcloud.storage.types import ContainerDoesNotExistError
-=======
 from libcloud.storage.types import ContainerDoesNotExistError, ObjectDoesNotExistError
->>>>>>> e2be6bd0
 import pytest
 
 from gns3.cloud.rackspace_ctrl import RackspaceCtrl
@@ -348,19 +344,11 @@
             with test_file.file as f:
                 f.write(test_data)
 
-<<<<<<< HEAD
-            return_value = self.ctrl.upload_file(test_file.name, 'test_folder')
-
-            container = self.ctrl.storage_driver.get_container(self.ctrl.GNS3_CONTAINER_NAME)
-            file_object = container.get_object('test_folder/' + os.path.basename(test_file.name))
-            hash_object = container.get_object('test_folder/' + os.path.basename(test_file.name) + '.md5')
-=======
             return_value = self.ctrl.upload_file(test_file.name, 'test_folder/test_file.txt')
 
             container = self.ctrl.storage_driver.get_container(self.ctrl.GNS3_CONTAINER_NAME)
             file_object = container.get_object('test_folder/test_file.txt')
             hash_object = container.get_object('test_folder/test_file.txt.md5')
->>>>>>> e2be6bd0
 
             cloud_file_hash = ''
             for chunk in hash_object.as_stream():
@@ -389,16 +377,10 @@
 
             projects = self.ctrl.list_projects()
 
-<<<<<<< HEAD
-            self.assertEqual(len(projects), 2)
-            self.assertTrue(('project1.gns3', 'projects/project1.gns3.zip') in projects)
-            self.assertTrue(('project2.gns3', 'projects/project2.gns3.zip') in projects)
-=======
             self.assertDictEqual(projects, {
                 'project1.gns3': 'projects/project1.gns3.zip',
                 'project2.gns3': 'projects/project2.gns3.zip'
             })
->>>>>>> e2be6bd0
 
         finally:
             self._delete_container()
@@ -409,7 +391,6 @@
         try:
             test_data = b'abcdef'
             container.upload_object_via_stream(BytesIO(test_data), 'projects/project1.gns3.zip')
-<<<<<<< HEAD
 
             downloaded_data = self.ctrl.download_file('projects/project1.gns3.zip')
 
@@ -433,30 +414,6 @@
         finally:
             self._delete_container()
             os.remove('downloaded_file.zip')
-=======
-
-            downloaded_data = self.ctrl.download_file('projects/project1.gns3.zip')
-
-            self.assertEqual(downloaded_data.read(), test_data)
-
-        finally:
-            self._delete_container()
-
-    def test_download_file__to_filesystem(self):
-        container = self.ctrl.storage_driver.create_container(self.ctrl.GNS3_CONTAINER_NAME)
-
-        try:
-            test_data = b'abcd'
-            container.upload_object_via_stream(BytesIO(test_data), 'projects/project1.gns3.zip')
-
-            self.ctrl.download_file('projects/project1.gns3.zip', 'downloaded_file.zip')
-
-            with open('downloaded_file.zip', 'rb') as f:
-                self.assertEqual(f.read(), test_data)
-
-        finally:
-            self._delete_container()
-            os.remove('downloaded_file.zip')
 
     def test_delete_file(self):
         container = self.ctrl.storage_driver.create_container(self.ctrl.GNS3_CONTAINER_NAME)
@@ -470,5 +427,4 @@
             self.assertRaises(ObjectDoesNotExistError, container.get_object, 'projects/project1.gns3.zip')
             self.assertRaises(ObjectDoesNotExistError, container.get_object, 'projects/project1.gns3.zip.md5')
         finally:
-            self._delete_container()
->>>>>>> e2be6bd0
+            self._delete_container()